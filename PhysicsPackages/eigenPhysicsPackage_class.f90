--- conflicted
+++ resolved
@@ -103,9 +103,6 @@
 
     ! Timer bins
     integer(shortInt) :: timerMain
-    real(defReal) :: activeTime
-    real(defReal) :: inactiveTime
-    integer(shortInt) :: timerParticle
     real (defReal)    :: time_transport = 0.0
     real (defReal)    :: CPU_time_start
     real (defReal)    :: CPU_time_end
@@ -131,9 +128,7 @@
 
     call self % generateInitialState()
     call self % cycles(self % inactiveTally, self % inactiveAtch, self % N_inactive)
-    self % inactiveTime = timerTime(self % timerParticle)
     call self % cycles(self % activeTally, self % activeAtch, self % N_active)
-    self % activeTime = timerTime(self % timerParticle)
     call self % collectResults()
 
     print *
@@ -145,21 +140,6 @@
   !!
   !!
   subroutine cycles(self, tally, tallyAtch, N_cycles)
-<<<<<<< HEAD
-    class(eigenPhysicsPackage), intent(inout)   :: self
-    type(tallyAdmin), pointer,intent(inout)     :: tally
-    type(tallyAdmin), pointer,intent(inout)     :: tallyAtch
-    integer(shortInt), intent(in)               :: N_cycles
-    type(particleDungeon), save                 :: buffer
-    integer(shortInt)                           :: i, n, Nstart, Nend, nParticles
-    class(tallyResult),allocatable              :: res
-    type(collisionOperator), save               :: collOp
-    class(transportOperator), allocatable, save :: transOp
-    type(RNG), target, save                     :: pRNG     
-    type(particle), save                        :: neutron
-    real(defReal)                               :: k_old, k_new
-    real(defReal)                               :: elapsed_T, end_T, T_toEnd
-=======
     class(eigenPhysicsPackage), intent(inout) :: self
     type(tallyAdmin), pointer,intent(inout)   :: tally
     type(tallyAdmin), pointer,intent(inout)   :: tallyAtch
@@ -173,7 +153,6 @@
     type(particle), save                      :: neutron
     real(defReal)                             :: k_old, k_new
     real(defReal)                             :: elapsed_T, end_T, T_toEnd
->>>>>>> 8f7402db
     character(100),parameter :: Here ='cycles (eigenPhysicsPackage_class.f90)'
     !$omp threadprivate(neutron, buffer, collOp, transOp, pRNG)
 
@@ -196,8 +175,6 @@
     call timerReset(self % timerMain)
     call timerStart(self % timerMain)
 
-    call timerReset(self % timerParticle)
-
     do i=1,N_cycles
 
       ! Send start of cycle report
@@ -206,7 +183,6 @@
 
       nParticles = self % thisCycle % popSize()
 
-      call timerStart(self % timerParticle)
       !$omp parallel do schedule(dynamic)
       gen: do n = 1, nParticles
 
@@ -248,16 +224,9 @@
 
       end do gen
       !$omp end parallel do
-<<<<<<< HEAD
-      call timerStop(self % timerParticle)
-      
-      call self % thisCycle % cleanPop() 
-      
-=======
 
       call self % thisCycle % cleanPop()
 
->>>>>>> 8f7402db
       ! Update RNG
       call self % pRNG % stride(self % pop + 1)
 
@@ -365,15 +334,9 @@
     name = 'Inactive_Cycles'
     call out % printValue(self % N_inactive,name)
 
-    name = 'inactive_particles_per_s'
-    call out % printValue(self % pop * self % N_inactive /self % inactiveTime,name)
-    
     name = 'Active_Cycles'
     call out % printValue(self % N_active,name)
     
-    name = 'active_particles_per_s'
-    call out % printValue(self % pop * self % N_active / self % activeTime,name)
-
     call cpu_time(self % CPU_time_end)
     name = 'Total_CPU_Time'
     call out % printValue((self % CPU_time_end - self % CPU_time_start),name)
@@ -452,7 +415,6 @@
 
     ! Register timer
     self % timerMain = registerTimer('transportTime')
-    self % timerParticle = registerTimer('particleTime')
 
     ! Initialise RNG
     allocate(self % pRNG)
